--- conflicted
+++ resolved
@@ -134,18 +134,10 @@
         Instantiate a [`LoraModel`] from a pretrained Lora configuration and weights.
 
         Args:
-<<<<<<< HEAD
-        Instantiate a `PeftModel` from a pretrained Peft configuration and weights.
-            model (`transformers.PreTrainedModel`):
-                The model to be adapted. The model should be initialized with the `from_pretrained` method. from
-                `transformers` library.
-            model_id (`str`):
-=======
             model ([`~transformers.PreTrainedModel`]):
                 The model to be adapted. The model should be initialized with the
                 [`~transformers.PreTrainedModel.from_pretrained`] method from the 🤗 Transformers library.
             model_id (`str` or `os.PathLike`):
->>>>>>> 127a74ba
                 The name of the Lora configuration to use. Can be either:
                     - A string, the `model id` of a Lora configuration hosted inside a model repo on the Hugging Face
                       Hub.
@@ -167,61 +159,8 @@
         if config.task_type not in MODEL_TYPE_TO_PEFT_MODEL_MAPPING.keys():
             model = cls(model, config, adapter_name)
         else:
-<<<<<<< HEAD
             model = MODEL_TYPE_TO_PEFT_MODEL_MAPPING[config.task_type](model, config, adapter_name)
         model.load_adapter(model_id, adapter_name, **kwargs)
-=======
-            try:
-                filename = hf_hub_download(model_id, WEIGHTS_NAME)
-            except:  # noqa
-                raise ValueError(
-                    f"Can't find weights for {model_id} in {model_id} or in the Hugging Face Hub. "
-                    f"Please check that the file {WEIGHTS_NAME} is present at {model_id}."
-                )
-
-        adapters_weights = torch.load(
-            filename, map_location=torch.device("cuda" if torch.cuda.is_available() else "cpu")
-        )
-        # load the weights into the model
-        model = set_peft_model_state_dict(model, adapters_weights)
-        if getattr(model, "hf_device_map", None) is not None:
-            device_map = kwargs.get("device_map", "auto")
-            max_memory = kwargs.get("max_memory", None)
-            offload_dir = kwargs.get("offload_folder", None)
-            offload_index = kwargs.get("offload_index", None)
-
-            dispatch_model_kwargs = {}
-            # Safety checker for previous `accelerate` versions
-            # `offload_index` was introduced in https://github.com/huggingface/accelerate/pull/873/
-            if "offload_index" in inspect.signature(dispatch_model).parameters:
-                dispatch_model_kwargs["offload_index"] = offload_index
-
-            no_split_module_classes = model._no_split_modules
-            if device_map != "sequential":
-                max_memory = get_balanced_memory(
-                    model,
-                    max_memory=max_memory,
-                    no_split_module_classes=no_split_module_classes,
-                    low_zero=(device_map == "balanced_low_0"),
-                )
-            if isinstance(device_map, str):
-                device_map = infer_auto_device_map(
-                    model, max_memory=max_memory, no_split_module_classes=no_split_module_classes
-                )
-
-            model = dispatch_model(
-                model,
-                device_map=device_map,
-                offload_dir=offload_dir,
-                **dispatch_model_kwargs,
-            )
-            hook = AlignDevicesHook(io_same_device=True)
-            if model.peft_config.peft_type == PeftType.LORA:
-                add_hook_to_module(model.base_model.model, hook)
-            else:
-                remove_hook_from_submodules(model.prompt_encoder)
-                add_hook_to_module(model.base_model, hook)
->>>>>>> 127a74ba
         return model
 
     def _setup_prompt_encoder(self, adapter_name):
@@ -412,7 +351,17 @@
         ):
             device_map = kwargs.get("device_map", "auto")
             max_memory = kwargs.get("max_memory", None)
+            offload_dir = kwargs.get("offload_folder", None)
+            offload_index = kwargs.get("offload_index", None)
+
+            dispatch_model_kwargs = {}
+            # Safety checker for previous `accelerate` versions
+            # `offload_index` was introduced in https://github.com/huggingface/accelerate/pull/873/
+            if "offload_index" in inspect.signature(dispatch_model).parameters:
+                dispatch_model_kwargs["offload_index"] = offload_index
+
             no_split_module_classes = self._no_split_modules
+
             if device_map != "sequential":
                 max_memory = get_balanced_memory(
                     self,
@@ -424,7 +373,12 @@
                 device_map = infer_auto_device_map(
                     self, max_memory=max_memory, no_split_module_classes=no_split_module_classes
                 )
-            dispatch_model(self, device_map=device_map)
+            dispatch_model(
+                self,
+                device_map=device_map,
+                offload_dir=offload_dir,
+                **dispatch_model_kwargs,
+            )
             hook = AlignDevicesHook(io_same_device=True)
             if not isinstance(self.peft_config[adapter_name]) == PeftType.LORA:
                 add_hook_to_module(self.base_model.model, hook)
