# Copyright 2023-present the HuggingFace Inc. team.
#
# Licensed under the Apache License, Version 2.0 (the "License");
# you may not use this file except in compliance with the License.
# You may obtain a copy of the License at
#
#     http://www.apache.org/licenses/LICENSE-2.0
#
# Unless required by applicable law or agreed to in writing, software
# distributed under the License is distributed on an "AS IS" BASIS,
# WITHOUT WARRANTIES OR CONDITIONS OF ANY KIND, either express or implied.
# See the License for the specific language governing permissions and
# limitations under the License.
from typing import Any, Optional

import torch

from peft.import_utils import is_gptqmodel_available
from peft.tuners.lora.layer import LoraLayer
from peft.tuners.tuners_utils import BaseTunerLayer
from peft.utils import get_auto_gptq_quant_linear
from peft.tuners.tuners_utils import BaseTunerLayer, check_adapters_to_merge

from .layer import LoraVariant

from .layer import LoraVariant


class GPTQLoraLinear(torch.nn.Module, LoraLayer):
    def __init__(
        self,
        base_layer,
        adapter_name: str,
        r: int = 0,
        lora_alpha: int = 1,
        lora_dropout: float = 0.0,
        init_lora_weights: bool = True,
        use_rslora: bool = False,
        use_dora: bool = False,
        use_qalora: bool = False,
        lora_bias: bool = False,
        qalora_group_size: int = 32,
        **kwargs,
    ):
        super().__init__()
        LoraLayer.__init__(self, base_layer)

        if use_dora:
            raise ValueError(f"{self.__class__.__name__} does not support DoRA yet, please set it to False")

        # self.base_layer and self.quant_linear_module are the same; we need the former for consistency and the latter
        # for backwards compatibility
        self.quant_linear_module = base_layer
        self._active_adapter = adapter_name
        self.update_layer(
            adapter_name,
            r,
            lora_alpha=lora_alpha,
            lora_dropout=lora_dropout,
            init_lora_weights=init_lora_weights,
            use_rslora=use_rslora,
            use_dora=use_dora,
            use_qalora=use_qalora,
            lora_bias=lora_bias,
            qalora_group_size=qalora_group_size,
        )

    def resolve_lora_variant(self, *, use_dora: bool, use_qalora: bool, **kwargs) -> Optional[LoraVariant]:
        if use_dora and use_qalora:
            raise NotImplementedError(
                f"Dora and QA_lora at the same time is not supported for {self.__class__.__name__} (yet)."
            )
        elif use_dora:
            from .variants import DoraLinearVariant

            variant = DoraLinearVariant()
        elif use_qalora:
            from .variants import QALoraLinearVariant

            variant = QALoraLinearVariant()
        else:
            variant = None
        return variant

<<<<<<< HEAD
    def merge(self, safe_merge: bool = False, adapter_names: Optional[list[str]] = None) -> None:
        """
        Merge the active adapter weights into the base weights

        Args:
            safe_merge (`bool`, *optional*):
                If True, the merge operation will be performed in a copy of the original weights and check for NaNs
                before merging the weights. This is useful if you want to check if the merge operation will produce
                NaNs. Defaults to `False`.
            adapter_names (`list[str]`, *optional*):
                The list of adapter names that should be merged. If None, all active adapters will be merged. Defaults
                to `None`.
        """
        adapter_names = check_adapters_to_merge(self, adapter_names)
        if not adapter_names:
            # no adapter to merge
            return

        for active_adapter in adapter_names:
            if active_adapter in self.lora_A.keys():
                base_layer = self.get_base_layer()
                if safe_merge:
                    # Note that safe_merge will be slower than the normal merge
                    # because of the copy operation.
                    orig_weight = base_layer.weight.data.clone()
                    if active_adapter not in self.lora_variant:  # vanilla LoRA
                        orig_dtype = base_layer.weight.dtype
                        orig_weight += self.get_delta_weight(active_adapter).to(orig_dtype)
                    else:
                        orig_weight = self.lora_variant[active_adapter].merge_safe(self, active_adapter, orig_weight)

                    if not torch.isfinite(orig_weight).all():
                        raise ValueError(
                            f"NaNs detected in the merged weights. The adapter {active_adapter} seems to be broken"
                        )

                    base_layer.weight.data = orig_weight
                else:
                    if active_adapter not in self.lora_variant:  # vanilla LoRA
                        orig_dtype = base_layer.weight.dtype
                        base_layer.weight.data += self.get_delta_weight(active_adapter).to(orig_dtype)
                    else:
                        self.lora_variant[active_adapter].merge_unsafe(self, active_adapter, base_layer)
                self.merged_adapters.append(active_adapter)


=======
>>>>>>> 79ec4462
    def forward(self, x: torch.Tensor):
        # note: logic differs from default Linear because merging is not supported
        result = self.quant_linear_module(x)

        if self.disable_adapters:
            return result

        lora_A_keys = self.lora_A.keys()

        for active_adapter in self.active_adapters:
            if active_adapter not in lora_A_keys:
                continue
            torch_result_dtype = result.dtype

            lora_A = self.lora_A[active_adapter]
            lora_B = self.lora_B[active_adapter]
            dropout = self.lora_dropout[active_adapter]
            scaling = self.scaling[active_adapter]

            x = self._cast_input_dtype(x, lora_A.weight.dtype)

            if active_adapter not in self.lora_variant:  # vanilla LoRA
                result = result + lora_B(lora_A(dropout(x))) * scaling
            else:
                result = self.lora_variant[active_adapter].forward(
                    self,
                    active_adapter=active_adapter,
                    x=x,
                    result=result,
                )

            result = result.to(torch_result_dtype)
        return result

    def __repr__(self) -> str:
        rep = super().__repr__()
        return "lora." + rep

    # TODO: Check if it is better as suggested by users https://github.com/PanQiWei/AutoGPTQ/pull/102
    # def reset_lora_parameters(self, adapter_name):
    #     if adapter_name in self.lora_A.keys():
    #         torch.nn.init.xavier_uniform_(self.lora_A[adapter_name].weight)
    #         torch.nn.init.zeros_(self.lora_B[adapter_name].weight)


def dispatch_gptq(
    target: torch.nn.Module,
    adapter_name: str,
    **kwargs: Any,
) -> Optional[torch.nn.Module]:
    new_module = None

    if isinstance(target, BaseTunerLayer):
        target_base_layer = target.get_base_layer()
    else:
        target_base_layer = target

    cfg = kwargs.get("gptq_quantization_config", None)

    if is_gptqmodel_available():
        from gptqmodel.nn_modules.qlinear import BaseQuantLinear

        if isinstance(target_base_layer, BaseQuantLinear):
            new_module = GPTQLoraLinear(target, adapter_name, **kwargs)
            target.qweight = target_base_layer.qweight
    else:
        quant_linear = get_auto_gptq_quant_linear(cfg)

        if quant_linear is not None and isinstance(target_base_layer, quant_linear):
            new_module = GPTQLoraLinear(target, adapter_name, **kwargs)
            target.qweight = target_base_layer.qweight

    return new_module<|MERGE_RESOLUTION|>--- conflicted
+++ resolved
@@ -82,7 +82,6 @@
             variant = None
         return variant
 
-<<<<<<< HEAD
     def merge(self, safe_merge: bool = False, adapter_names: Optional[list[str]] = None) -> None:
         """
         Merge the active adapter weights into the base weights
@@ -129,8 +128,6 @@
                 self.merged_adapters.append(active_adapter)
 
 
-=======
->>>>>>> 79ec4462
     def forward(self, x: torch.Tensor):
         # note: logic differs from default Linear because merging is not supported
         result = self.quant_linear_module(x)
